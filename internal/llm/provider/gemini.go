package provider

import (
	"context"
	"encoding/json"
	"errors"
	"fmt"
	"io"
	"strings"
	"time"

	"github.com/google/uuid"
	"github.com/opencode-ai/opencode/internal/config"
	"github.com/opencode-ai/opencode/internal/llm/tools"
	"github.com/opencode-ai/opencode/internal/logging"
	"github.com/opencode-ai/opencode/internal/message"
	"google.golang.org/genai"
)

type geminiOptions struct {
	disableCache bool
}

type GeminiOption func(*geminiOptions)

type geminiClient struct {
	providerOptions providerClientOptions
	options         geminiOptions
	client          *genai.Client
}

type GeminiClient ProviderClient

func newGeminiClient(opts providerClientOptions) GeminiClient {
	geminiOpts := geminiOptions{}
	for _, o := range opts.geminiOptions {
		o(&geminiOpts)
	}

	client, err := genai.NewClient(context.Background(), &genai.ClientConfig{APIKey: opts.apiKey, Backend: genai.BackendGeminiAPI})
	if err != nil {
		logging.Error("Failed to create Gemini client", "error", err)
		return nil
	}

	return &geminiClient{
		providerOptions: opts,
		options:         geminiOpts,
		client:          client,
	}
}

func (g *geminiClient) convertMessages(messages []message.Message) []*genai.Content {
	var history []*genai.Content
	for _, msg := range messages {
		switch msg.Role {
		case message.User:
			var parts []genai.Part
			parts = append(parts, genai.Text(msg.Content().String()))
			for _, binaryContent := range msg.BinaryContent() {
				imageFormat := strings.Split(binaryContent.MIMEType, "/")
				parts = append(parts, genai.ImageData(imageFormat[1], binaryContent.Data))
			}
			history = append(history, &genai.Content{
<<<<<<< HEAD
				Parts: []*genai.Part{
					{Text: msg.Content().String()},
				},
				Role: "user",
=======
				Parts: parts,
				Role:  "user",
>>>>>>> 9fec8df7
			})
		case message.Assistant:
			content := &genai.Content{
				Role:  "model",
				Parts: []*genai.Part{},
			}

			if msg.Content().String() != "" {
				content.Parts = append(content.Parts, &genai.Part{Text: msg.Content().String()})
			}

			if len(msg.ToolCalls()) > 0 {
				for _, call := range msg.ToolCalls() {
					args, _ := parseJsonToMap(call.Input)
					content.Parts = append(content.Parts, &genai.Part{
						FunctionCall: &genai.FunctionCall{
							Name: call.Name,
							Args: args,
						},
					})
				}
			}

			history = append(history, content)

		case message.Tool:
			for _, result := range msg.ToolResults() {
				response := map[string]interface{}{"result": result.Content}
				parsed, err := parseJsonToMap(result.Content)
				if err == nil {
					response = parsed
				}

				var toolCall message.ToolCall
				for _, m := range messages {
					if m.Role == message.Assistant {
						for _, call := range m.ToolCalls() {
							if call.ID == result.ToolCallID {
								toolCall = call
								break
							}
						}
					}
				}

				history = append(history, &genai.Content{
					Parts: []*genai.Part{
						{
							FunctionResponse: &genai.FunctionResponse{
								Name:     toolCall.Name,
								Response: response,
							},
						},
					},
					Role: "function",
				})
			}
		}
	}

	return history
}

func (g *geminiClient) convertTools(tools []tools.BaseTool) []*genai.Tool {
	geminiTool := &genai.Tool{}
	geminiTool.FunctionDeclarations = make([]*genai.FunctionDeclaration, 0, len(tools))

	for _, tool := range tools {
		info := tool.Info()
		declaration := &genai.FunctionDeclaration{
			Name:        info.Name,
			Description: info.Description,
			Parameters: &genai.Schema{
				Type:       genai.TypeObject,
				Properties: convertSchemaProperties(info.Parameters),
				Required:   info.Required,
			},
		}

		geminiTool.FunctionDeclarations = append(geminiTool.FunctionDeclarations, declaration)
	}

	return []*genai.Tool{geminiTool}
}

func (g *geminiClient) finishReason(reason genai.FinishReason) message.FinishReason {
	switch {
	case reason == genai.FinishReasonStop:
		return message.FinishReasonEndTurn
	case reason == genai.FinishReasonMaxTokens:
		return message.FinishReasonMaxTokens
	default:
		return message.FinishReasonUnknown
	}
}

func (g *geminiClient) send(ctx context.Context, messages []message.Message, tools []tools.BaseTool) (*ProviderResponse, error) {
	// Convert messages
	geminiMessages := g.convertMessages(messages)

	cfg := config.Get()
	if cfg.Debug {
		jsonData, _ := json.Marshal(geminiMessages)
		logging.Debug("Prepared messages", "messages", string(jsonData))
	}

	history := geminiMessages[:len(geminiMessages)-1] // All but last message
	lastMsg := geminiMessages[len(geminiMessages)-1]
	chat, _ := g.client.Chats.Create(ctx, g.providerOptions.model.APIModel, &genai.GenerateContentConfig{
		MaxOutputTokens: int32(g.providerOptions.maxTokens),
		SystemInstruction: &genai.Content{
			Parts: []*genai.Part{{Text: g.providerOptions.systemMessage}},
		},
		Tools: g.convertTools(tools),
	}, history)

	attempts := 0
	for {
		attempts++
		var toolCalls []message.ToolCall

		var lastMsgParts []genai.Part
		for _, part := range lastMsg.Parts {
			lastMsgParts = append(lastMsgParts, *part)
		}
		resp, err := chat.SendMessage(ctx, lastMsgParts...)
		// If there is an error we are going to see if we can retry the call
		if err != nil {
			retry, after, retryErr := g.shouldRetry(attempts, err)
			if retryErr != nil {
				return nil, retryErr
			}
			if retry {
				logging.WarnPersist(fmt.Sprintf("Retrying due to rate limit... attempt %d of %d", attempts, maxRetries), logging.PersistTimeArg, time.Millisecond*time.Duration(after+100))
				select {
				case <-ctx.Done():
					return nil, ctx.Err()
				case <-time.After(time.Duration(after) * time.Millisecond):
					continue
				}
			}
			return nil, retryErr
		}

		content := ""

		if len(resp.Candidates) > 0 && resp.Candidates[0].Content != nil {
			for _, part := range resp.Candidates[0].Content.Parts {
				switch {
				case part.Text != "":
					content = string(part.Text)
				case part.FunctionCall != nil:
					id := "call_" + uuid.New().String()
					args, _ := json.Marshal(part.FunctionCall.Args)
					toolCalls = append(toolCalls, message.ToolCall{
						ID:       id,
						Name:     part.FunctionCall.Name,
						Input:    string(args),
						Type:     "function",
						Finished: true,
					})
				}
			}
		}
		finishReason := message.FinishReasonEndTurn
		if len(resp.Candidates) > 0 {
			finishReason = g.finishReason(resp.Candidates[0].FinishReason)
		}
		if len(toolCalls) > 0 {
			finishReason = message.FinishReasonToolUse
		}

		return &ProviderResponse{
			Content:      content,
			ToolCalls:    toolCalls,
			Usage:        g.usage(resp),
			FinishReason: finishReason,
		}, nil
	}
}

func (g *geminiClient) stream(ctx context.Context, messages []message.Message, tools []tools.BaseTool) <-chan ProviderEvent {
	// Convert messages
	geminiMessages := g.convertMessages(messages)

	cfg := config.Get()
	if cfg.Debug {
		jsonData, _ := json.Marshal(geminiMessages)
		logging.Debug("Prepared messages", "messages", string(jsonData))
	}

	attempts := 0
	eventChan := make(chan ProviderEvent)

	go func() {
		defer close(eventChan)

		for {
			attempts++

			currentContent := ""
			toolCalls := []message.ToolCall{}
			var finalResp *genai.GenerateContentResponse

			eventChan <- ProviderEvent{Type: EventContentStart}

			var lastMsgParts []genai.Part
			for _, part := range lastMsg.Parts {
				lastMsgParts = append(lastMsgParts, *part)
			}
			for resp, err := range chat.SendMessageStream(ctx, lastMsgParts...) {
				if err != nil {
					retry, after, retryErr := g.shouldRetry(attempts, err)
					if retryErr != nil {
						eventChan <- ProviderEvent{Type: EventError, Error: retryErr}
						return
					}
					if retry {
						logging.WarnPersist(fmt.Sprintf("Retrying due to rate limit... attempt %d of %d", attempts, maxRetries), logging.PersistTimeArg, time.Millisecond*time.Duration(after+100))
						select {
						case <-ctx.Done():
							if ctx.Err() != nil {
								eventChan <- ProviderEvent{Type: EventError, Error: ctx.Err()}
							}

							return
						case <-time.After(time.Duration(after) * time.Millisecond):
							break
						}
					} else {
						eventChan <- ProviderEvent{Type: EventError, Error: err}
						return
					}
				}

				finalResp = resp

				if len(resp.Candidates) > 0 && resp.Candidates[0].Content != nil {
					for _, part := range resp.Candidates[0].Content.Parts {
						switch {
						case part.Text != "":
							delta := string(part.Text)
							if delta != "" {
								eventChan <- ProviderEvent{
									Type:    EventContentDelta,
									Content: delta,
								}
								currentContent += delta
							}
						case part.FunctionCall != nil:
							id := "call_" + uuid.New().String()
							args, _ := json.Marshal(part.FunctionCall.Args)
							newCall := message.ToolCall{
								ID:       id,
								Name:     part.FunctionCall.Name,
								Input:    string(args),
								Type:     "function",
								Finished: true,
							}

							isNew := true
							for _, existing := range toolCalls {
								if existing.Name == newCall.Name && existing.Input == newCall.Input {
									isNew = false
									break
								}
							}

							if isNew {
								toolCalls = append(toolCalls, newCall)
							}
						}
					}
				}
			}

			eventChan <- ProviderEvent{Type: EventContentStop}

			if finalResp != nil {

				finishReason := message.FinishReasonEndTurn
				if len(finalResp.Candidates) > 0 {
					finishReason = g.finishReason(finalResp.Candidates[0].FinishReason)
				}
				if len(toolCalls) > 0 {
					finishReason = message.FinishReasonToolUse
				}
				eventChan <- ProviderEvent{
					Type: EventComplete,
					Response: &ProviderResponse{
						Content:      currentContent,
						ToolCalls:    toolCalls,
						Usage:        g.usage(finalResp),
						FinishReason: finishReason,
					},
				}
				return
			}

		}
	}()

	return eventChan
}

func (g *geminiClient) shouldRetry(attempts int, err error) (bool, int64, error) {
	// Check if error is a rate limit error
	if attempts > maxRetries {
		return false, 0, fmt.Errorf("maximum retry attempts reached for rate limit: %d retries", maxRetries)
	}

	// Gemini doesn't have a standard error type we can check against
	// So we'll check the error message for rate limit indicators
	if errors.Is(err, io.EOF) {
		return false, 0, err
	}

	errMsg := err.Error()
	isRateLimit := false

	// Check for common rate limit error messages
	if contains(errMsg, "rate limit", "quota exceeded", "too many requests") {
		isRateLimit = true
	}

	if !isRateLimit {
		return false, 0, err
	}

	// Calculate backoff with jitter
	backoffMs := 2000 * (1 << (attempts - 1))
	jitterMs := int(float64(backoffMs) * 0.2)
	retryMs := backoffMs + jitterMs

	return true, int64(retryMs), nil
}

func (g *geminiClient) toolCalls(resp *genai.GenerateContentResponse) []message.ToolCall {
	var toolCalls []message.ToolCall

	if len(resp.Candidates) > 0 && resp.Candidates[0].Content != nil {
		for _, part := range resp.Candidates[0].Content.Parts {
			if part.FunctionCall != nil {
				id := "call_" + uuid.New().String()
				args, _ := json.Marshal(part.FunctionCall.Args)
				toolCalls = append(toolCalls, message.ToolCall{
					ID:    id,
					Name:  part.FunctionCall.Name,
					Input: string(args),
					Type:  "function",
				})
			}
		}
	}

	return toolCalls
}

func (g *geminiClient) usage(resp *genai.GenerateContentResponse) TokenUsage {
	if resp == nil || resp.UsageMetadata == nil {
		return TokenUsage{}
	}

	return TokenUsage{
		InputTokens:         int64(resp.UsageMetadata.PromptTokenCount),
		OutputTokens:        int64(resp.UsageMetadata.CandidatesTokenCount),
		CacheCreationTokens: 0, // Not directly provided by Gemini
		CacheReadTokens:     int64(resp.UsageMetadata.CachedContentTokenCount),
	}
}

func WithGeminiDisableCache() GeminiOption {
	return func(options *geminiOptions) {
		options.disableCache = true
	}
}

// Helper functions
func parseJsonToMap(jsonStr string) (map[string]interface{}, error) {
	var result map[string]interface{}
	err := json.Unmarshal([]byte(jsonStr), &result)
	return result, err
}

func convertSchemaProperties(parameters map[string]interface{}) map[string]*genai.Schema {
	properties := make(map[string]*genai.Schema)

	for name, param := range parameters {
		properties[name] = convertToSchema(param)
	}

	return properties
}

func convertToSchema(param interface{}) *genai.Schema {
	schema := &genai.Schema{Type: genai.TypeString}

	paramMap, ok := param.(map[string]interface{})
	if !ok {
		return schema
	}

	if desc, ok := paramMap["description"].(string); ok {
		schema.Description = desc
	}

	typeVal, hasType := paramMap["type"]
	if !hasType {
		return schema
	}

	typeStr, ok := typeVal.(string)
	if !ok {
		return schema
	}

	schema.Type = mapJSONTypeToGenAI(typeStr)

	switch typeStr {
	case "array":
		schema.Items = processArrayItems(paramMap)
	case "object":
		if props, ok := paramMap["properties"].(map[string]interface{}); ok {
			schema.Properties = convertSchemaProperties(props)
		}
	}

	return schema
}

func processArrayItems(paramMap map[string]interface{}) *genai.Schema {
	items, ok := paramMap["items"].(map[string]interface{})
	if !ok {
		return nil
	}

	return convertToSchema(items)
}

func mapJSONTypeToGenAI(jsonType string) genai.Type {
	switch jsonType {
	case "string":
		return genai.TypeString
	case "number":
		return genai.TypeNumber
	case "integer":
		return genai.TypeInteger
	case "boolean":
		return genai.TypeBoolean
	case "array":
		return genai.TypeArray
	case "object":
		return genai.TypeObject
	default:
		return genai.TypeString // Default to string for unknown types
	}
}

func contains(s string, substrs ...string) bool {
	for _, substr := range substrs {
		if strings.Contains(strings.ToLower(s), strings.ToLower(substr)) {
			return true
		}
	}
	return false
}<|MERGE_RESOLUTION|>--- conflicted
+++ resolved
@@ -55,22 +55,18 @@
 	for _, msg := range messages {
 		switch msg.Role {
 		case message.User:
-			var parts []genai.Part
-			parts = append(parts, genai.Text(msg.Content().String()))
+			var parts []*genai.Part
+			parts = append(parts, &genai.Part{Text: msg.Content().String()})
 			for _, binaryContent := range msg.BinaryContent() {
 				imageFormat := strings.Split(binaryContent.MIMEType, "/")
-				parts = append(parts, genai.ImageData(imageFormat[1], binaryContent.Data))
+				parts = append(parts, &genai.Part{InlineData: &genai.Blob{
+					MIMEType: imageFormat[1],
+					Data:     binaryContent.Data,
+				}})
 			}
 			history = append(history, &genai.Content{
-<<<<<<< HEAD
-				Parts: []*genai.Part{
-					{Text: msg.Content().String()},
-				},
-				Role: "user",
-=======
 				Parts: parts,
 				Role:  "user",
->>>>>>> 9fec8df7
 			})
 		case message.Assistant:
 			content := &genai.Content{
@@ -262,6 +258,16 @@
 		logging.Debug("Prepared messages", "messages", string(jsonData))
 	}
 
+	history := geminiMessages[:len(geminiMessages)-1] // All but last message
+	lastMsg := geminiMessages[len(geminiMessages)-1]
+	chat, _ := g.client.Chats.Create(ctx, g.providerOptions.model.APIModel, &genai.GenerateContentConfig{
+		MaxOutputTokens: int32(g.providerOptions.maxTokens),
+		SystemInstruction: &genai.Content{
+			Parts: []*genai.Part{{Text: g.providerOptions.systemMessage}},
+		},
+		Tools: g.convertTools(tools),
+	}, history)
+
 	attempts := 0
 	eventChan := make(chan ProviderEvent)
 
@@ -278,6 +284,7 @@
 			eventChan <- ProviderEvent{Type: EventContentStart}
 
 			var lastMsgParts []genai.Part
+
 			for _, part := range lastMsg.Parts {
 				lastMsgParts = append(lastMsgParts, *part)
 			}
