--- conflicted
+++ resolved
@@ -283,10 +283,6 @@
 	var sessionId string
 	requestSeqId := (len(messages) + 1) / 2
 	if cfg.Debug {
-<<<<<<< HEAD
-		jsonData, _ := json.Marshal(preparedMessages)
-		logging.Debug("Prepared messages", "messages", string(jsonData))
-=======
 		if sid, ok := ctx.Value(toolsPkg.SessionIDContextKey).(string); ok {
 			sessionId = sid
 		}
@@ -297,8 +293,6 @@
 		} else {
 			logging.Debug("Prepared messages", "messages", string(jsonData))
 		}
-
->>>>>>> 4427df58
 	}
 	attempts := 0
 	eventChan := make(chan ProviderEvent)
