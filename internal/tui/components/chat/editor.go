--- conflicted
+++ resolved
@@ -1,28 +1,19 @@
 package chat
 
 import (
-	"os"
-	"os/exec"
-	"slices"
-
 	"github.com/charmbracelet/bubbles/key"
 	"github.com/charmbracelet/bubbles/textarea"
 	tea "github.com/charmbracelet/bubbletea"
 	"github.com/charmbracelet/lipgloss"
-<<<<<<< HEAD
-	"github.com/kujtimiihoxha/opencode/internal/app"
-	"github.com/kujtimiihoxha/opencode/internal/logging"
-	"github.com/kujtimiihoxha/opencode/internal/session"
-	"github.com/kujtimiihoxha/opencode/internal/tui/layout"
-	"github.com/kujtimiihoxha/opencode/internal/tui/styles"
-	"github.com/kujtimiihoxha/opencode/internal/tui/util"
-=======
 	"github.com/opencode-ai/opencode/internal/app"
+	"github.com/opencode-ai/opencode/internal/logging"
 	"github.com/opencode-ai/opencode/internal/session"
 	"github.com/opencode-ai/opencode/internal/tui/layout"
 	"github.com/opencode-ai/opencode/internal/tui/styles"
 	"github.com/opencode-ai/opencode/internal/tui/util"
->>>>>>> 170c7ad6
+	"os"
+	"os/exec"
+	"slices"
 )
 
 type editorCmp struct {
@@ -44,59 +35,7 @@
 	OpenEditor key.Binding
 }
 
-<<<<<<< HEAD
-var deleteAttachmentsKey = key.NewBinding(
-	key.WithKeys("ctrl+d"),
-	key.WithHelp("ctrl+d", "delete attachmets"),
-)
-
-var deleteFirst = key.NewBinding(
-	key.WithKeys("1"),
-	key.WithHelp("1", "delete 1st attachmet"),
-)
-
-var deleteSecond = key.NewBinding(
-	key.WithKeys("2"),
-	key.WithHelp("2", "delete 2nd attachmet"),
-)
-var deleteThird = key.NewBinding(
-	key.WithKeys("3"),
-	key.WithHelp("3", "delete 3rd attachmet"),
-)
-
-var deleteFourth = key.NewBinding(
-	key.WithKeys("4"),
-	key.WithHelp("4", "delete 4th attachmet"),
-)
-
-var deleteFifth = key.NewBinding(
-	key.WithKeys("5"),
-	key.WithHelp("5", "delete 5th attachmet"),
-)
-var deleteAll = key.NewBinding(
-	key.WithKeys("d"),
-	key.WithHelp("d", "delete all attachmet"),
-)
-
-var focusedKeyMaps = focusedEditorKeyMaps{
-	Send: key.NewBinding(
-		key.WithKeys("ctrl+s"),
-		key.WithHelp("ctrl+s", "send message"),
-	),
-	Blur: key.NewBinding(
-		key.WithKeys("esc"),
-		key.WithHelp("esc", "focus messages"),
-	),
-	OpenEditor: key.NewBinding(
-		key.WithKeys("ctrl+e"),
-		key.WithHelp("ctrl+e", "open editor"),
-	),
-}
-
-var bluredKeyMaps = bluredEditorKeyMaps{
-=======
 var editorMaps = EditorKeyMaps{
->>>>>>> 170c7ad6
 	Send: key.NewBinding(
 		key.WithKeys("enter", "ctrl+s"),
 		key.WithHelp("enter", "send message"),
@@ -107,6 +46,39 @@
 	),
 }
 
+var deleteAttachmentsKey = key.NewBinding(
+	key.WithKeys("ctrl+d"),
+	key.WithHelp("ctrl+d", "delete attachmets"),
+)
+
+var deleteFirst = key.NewBinding(
+	key.WithKeys("1"),
+	key.WithHelp("1", "delete 1st attachmet"),
+)
+
+var deleteSecond = key.NewBinding(
+	key.WithKeys("2"),
+	key.WithHelp("2", "delete 2nd attachmet"),
+)
+var deleteThird = key.NewBinding(
+	key.WithKeys("3"),
+	key.WithHelp("3", "delete 3rd attachmet"),
+)
+
+var deleteFourth = key.NewBinding(
+	key.WithKeys("4"),
+	key.WithHelp("4", "delete 4th attachmet"),
+)
+
+var deleteFifth = key.NewBinding(
+	key.WithKeys("5"),
+	key.WithHelp("5", "delete 5th attachmet"),
+)
+var deleteAll = key.NewBinding(
+	key.WithKeys("d"),
+	key.WithHelp("d", "delete all attachmet"),
+)
+
 func openEditor() tea.Cmd {
 	editor := os.Getenv("EDITOR")
 	if editor == "" {
@@ -170,12 +142,6 @@
 			m.session = msg
 		}
 		return m, nil
-<<<<<<< HEAD
-	case FocusEditorMsg:
-		if msg {
-			m.textarea.Focus()
-			return m, tea.Batch(textarea.Blink, util.CmdHandler(EditorFocusMsg(true)))
-		}
 	case AttachmentAddedMsg:
 		if len(m.attachments) >= 5 {
 			logging.Error("cannot add more than 5 images")
@@ -235,16 +201,11 @@
 				}
 			}
 		}
-
-		if key.Matches(msg, focusedKeyMaps.OpenEditor) {
-=======
-	case tea.KeyMsg:
 		if key.Matches(msg, messageKeys.PageUp) || key.Matches(msg, messageKeys.PageDown) ||
 			key.Matches(msg, messageKeys.HalfPageUp) || key.Matches(msg, messageKeys.HalfPageDown) {
 			return m, nil
 		}
 		if key.Matches(msg, editorMaps.OpenEditor) {
->>>>>>> 170c7ad6
 			if m.app.CoderAgent.IsSessionBusy(m.session.ID) {
 				return m, util.ReportWarn("Agent is working, please wait...")
 			}
